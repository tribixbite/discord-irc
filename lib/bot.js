import _ from 'lodash';
import irc from 'irc';
import logger from 'winston';
import discord from 'discord.js';
import { ConfigurationError } from './errors';
import { validateChannelMapping } from './validators';
import { formatFromDiscordToIRC, formatFromIRCToDiscord } from './formatting';

const REQUIRED_FIELDS = ['server', 'nickname', 'channelMapping', 'discordToken'];
const NICK_COLORS = ['light_blue', 'dark_blue', 'light_red', 'dark_red', 'light_green',
  'dark_green', 'magenta', 'light_magenta', 'orange', 'yellow', 'cyan', 'light_cyan'];
const patternMatch = /{\$(.+?)}/g;

/**
 * An IRC bot, works as a middleman for all communication
 * @param {object} options - server, nickname, channelMapping, outgoingToken, incomingURL
 */
class Bot {
  constructor(options) {
    REQUIRED_FIELDS.forEach((field) => {
      if (!options[field]) {
        throw new ConfigurationError(`Missing configuration field ${field}`);
      }
    });

    validateChannelMapping(options.channelMapping);

    this.discord = new discord.Client({ autoReconnect: true });

    this.server = options.server;
    this.nickname = options.nickname;
    this.ircOptions = options.ircOptions;
    this.discordToken = options.discordToken;
    this.commandCharacters = options.commandCharacters || [];
    this.ircNickColor = options.ircNickColor !== false; // default to true
    this.channels = _.values(options.channelMapping);
    this.ircStatusNotices = options.ircStatusNotices;
    this.announceSelfJoin = options.announceSelfJoin;

    this.format = options.format || {};
    // "{$keyName}" => "variableValue"
    // nickname: discord nickname
    // displayUsername: nickname with wrapped colors
    // text: the (IRC-formatted) message content
    // discordChannel: Discord channel (e.g. #general)
    // ircChannel: IRC channel (e.g. #irc)
    // attachmentURL: the URL of the attachment (only applicable in formatURLAttachment)
    this.formatCommandPrelude = this.format.commandPrelude || 'Command sent from Discord by {$nickname}:';
    this.formatIRCText = this.format.ircText || '<{$displayUsername}> {$text}';
    this.formatURLAttachment = this.format.urlAttachment || '<{$displayUsername}> {$attachmentURL}';

    // "{$keyName}" => "variableValue"
    // author: IRC nickname
    // text: the (Discord-formatted) message content
    // withMentions: text with appropriate mentions reformatted
    // discordChannel: Discord channel (e.g. #general)
    // ircChannel: IRC channel (e.g. #irc)
    this.formatDiscord = this.format.discord || '**<{$author}>** {$withMentions}';

    // Keep track of { channel => [list, of, usernames] } for ircStatusNotices
    this.channelUsers = {};

    this.channelMapping = {};
    this.webhooks = {};

    // Remove channel passwords from the mapping and lowercase IRC channel names
    _.forOwn(options.channelMapping, (ircChan, discordChan) => {
      this.channelMapping[discordChan] = ircChan.split(' ')[0].toLowerCase();
    });

    // Extract id and token from Webhook urls
    _.forOwn(options.webhooks, (url, chan) => {
      const [id, token] = url.split('/').slice(-2);
      this.webhooks[chan] = { id, token };
    });

    this.invertedMapping = _.invert(this.channelMapping);
    this.autoSendCommands = options.autoSendCommands || [];
  }

  connect() {
    logger.debug('Connecting to IRC and Discord');
    this.discord.login(this.discordToken);
    _.forOwn(this.webhooks, (webhook, channel) => {
      this.webhooks[channel].client = new discord.WebhookClient(webhook.id, webhook.token);
    });

    const ircOptions = {
      userName: this.nickname,
      realName: this.nickname,
      channels: this.channels,
      floodProtection: true,
      floodProtectionDelay: 500,
      retryCount: 10,
      ...this.ircOptions
    };

    this.ircClient = new irc.Client(this.server, this.nickname, ircOptions);
    this.attachListeners();
  }

  attachListeners() {
    this.discord.on('ready', () => {
      logger.info('Connected to Discord');
    });

    this.ircClient.on('registered', (message) => {
      logger.info('Connected to IRC');
      logger.debug('Registered event: ', message);
      this.autoSendCommands.forEach((element) => {
        this.ircClient.send(...element);
      });
    });

    this.ircClient.on('error', (error) => {
      logger.error('Received error event from IRC', error);
    });

    this.discord.on('error', (error) => {
      logger.error('Received error event from Discord', error);
    });

    this.discord.on('warn', (warning) => {
      logger.warn('Received warn event from Discord', warning);
    });

    this.discord.on('message', (message) => {
      // Ignore bot messages and people leaving/joining
      this.sendToIRC(message);
    });

    this.ircClient.on('message', this.sendToDiscord.bind(this));

    this.ircClient.on('notice', (author, to, text) => {
      this.sendToDiscord(author, to, `*${text}*`);
    });

    this.ircClient.on('join', (channelName, nick) => {
      logger.debug('Received join:', channelName, nick);
      if (!this.ircStatusNotices) return;
      if (nick === this.nickname && !this.announceSelfJoin) return;
      const channel = channelName.toLowerCase();
      // self-join is announced before names (which includes own nick)
      // so don't add nick to channelUsers
      if (nick !== this.nickname) this.channelUsers[channel].add(nick);
      this.sendExactToDiscord(channel, `*${nick}* has joined the channel`);
    });

    this.ircClient.on('part', (channelName, nick, reason) => {
      logger.debug('Received part:', channelName, nick, reason);
      if (!this.ircStatusNotices) return;
      const channel = channelName.toLowerCase();
      // remove list of users when no longer in channel (as it will become out of date)
      if (nick === this.nickname) {
        logger.debug('Deleting channelUsers as bot parted:', channel);
        delete this.channelUsers[channel];
        return;
      }
      if (this.channelUsers[channel]) {
        this.channelUsers[channel].delete(nick);
      } else {
        logger.warn(`No channelUsers found for ${channel} when ${nick} parted.`);
      }
      this.sendExactToDiscord(channel, `*${nick}* has left the channel (${reason})`);
    });

    this.ircClient.on('quit', (nick, reason, channels) => {
      logger.debug('Received quit:', nick, channels);
      if (!this.ircStatusNotices || nick === this.nickname) return;
      channels.forEach((channelName) => {
        const channel = channelName.toLowerCase();
        if (!this.channelUsers[channel]) {
          logger.warn(`No channelUsers found for ${channel} when ${nick} quit, ignoring.`);
          return;
        }
        if (!this.channelUsers[channel].delete(nick)) return;
        this.sendExactToDiscord(channel, `*${nick}* has quit (${reason})`);
      });
    });

    this.ircClient.on('names', (channelName, nicks) => {
      logger.debug('Received names:', channelName, nicks);
      if (!this.ircStatusNotices) return;
      const channel = channelName.toLowerCase();
      this.channelUsers[channel] = new Set(Object.keys(nicks));
    });

    this.ircClient.on('action', (author, to, text) => {
      this.sendToDiscord(author, to, `_${text}_`);
    });

    this.ircClient.on('invite', (channel, from) => {
      logger.debug('Received invite:', channel, from);
      if (!this.invertedMapping[channel]) {
        logger.debug('Channel not found in config, not joining:', channel);
      } else {
        this.ircClient.join(channel);
        logger.debug('Joining channel:', channel);
      }
    });

    if (logger.level === 'debug') {
      this.discord.on('debug', (message) => {
        logger.debug('Received debug event from Discord', message);
      });
    }
  }

  static getDiscordNicknameOnServer(user, guild) {
    const userDetails = guild.members.get(user.id);
    if (userDetails) {
      return userDetails.nickname || user.username;
    }
    return user.username;
  }

  parseText(message) {
    const text = message.mentions.users.reduce((content, mention) => {
      const displayName = Bot.getDiscordNicknameOnServer(mention, message.guild);
      return content.replace(`<@${mention.id}>`, `@${displayName}`)
             .replace(`<@!${mention.id}>`, `@${displayName}`)
             .replace(`<@&${mention.id}>`, `@${displayName}`);
    }, message.content);

    return text
      .replace(/\n|\r\n|\r/g, ' ')
      .replace(/<#(\d+)>/g, (match, channelId) => {
        const channel = this.discord.channels.get(channelId);
        if (channel) return `#${channel.name}`;
        return '#deleted-channel';
      })
      .replace(/<@&(\d+)>/g, (match, roleId) => {
        const role = message.guild.roles.get(roleId);
        if (role) return `@${role.name}`;
        return '@deleted-role';
      })
      .replace(/<(:\w+:)\d+>/g, (match, emoteName) => emoteName);
  }

  isCommandMessage(message) {
    return this.commandCharacters.indexOf(message[0]) !== -1;
  }

  static substitutePattern(message, patternMapping) {
    return message.replace(patternMatch, (match, varName) => patternMapping[varName] || match);
  }

  sendToIRC(message) {
    const author = message.author;
    // Ignore messages sent by the bot itself:
    if (author.id === this.discord.user.id ||
        Object.keys(this.webhooks).some(chan => this.webhooks[chan].id === author.id)
      ) return;

    const channelName = `#${message.channel.name}`;
    const ircChannel = this.channelMapping[message.channel.id] ||
                                           this.channelMapping[channelName];

    logger.debug('Channel Mapping', channelName, this.channelMapping[channelName]);
    if (ircChannel) {
      const fromGuild = message.guild;
      const nickname = Bot.getDiscordNicknameOnServer(author, fromGuild);
      let text = this.parseText(message);
      let displayUsername = nickname;
      if (this.ircNickColor) {
        const colorIndex = (nickname.charCodeAt(0) + nickname.length) % NICK_COLORS.length;
        displayUsername = irc.colors.wrap(NICK_COLORS[colorIndex], nickname);
      }

      const patternMap = {
        nickname,
        displayUsername,
        text,
        discordChannel: channelName,
        ircChannel
      };

      if (this.isCommandMessage(text)) {
        const prelude = Bot.substitutePattern(this.formatCommandPrelude, patternMap);
        this.ircClient.say(ircChannel, prelude);
        this.ircClient.say(ircChannel, text);
      } else {
        if (text !== '') {
          // Convert formatting
          text = formatFromDiscordToIRC(text);
          patternMap.text = text;

          text = Bot.substitutePattern(this.formatIRCText, patternMap);
          logger.debug('Sending message to IRC', ircChannel, text);
          this.ircClient.say(ircChannel, text);
        }

        if (message.attachments && message.attachments.size) {
          message.attachments.forEach((a) => {
            patternMap.attachmentURL = a.url;
            const urlMessage = Bot.substitutePattern(this.formatURLAttachment, patternMap);

            logger.debug('Sending attachment URL to IRC', ircChannel, urlMessage);
            this.ircClient.say(ircChannel, urlMessage);
          });
        }
      }
    }
  }

<<<<<<< HEAD
  getDiscordAvatar(nick) {
    const user = this.discord.guilds.first().members.find(
      member => member.user.username.toLowerCase() === nick.toLowerCase()
    );
    if (user) {
      return user.user.avatarURL;
    }
    return null;
  }

  sendToDiscord(author, channel, text) {
    const discordChannelName = this.invertedMapping[channel.toLowerCase()];
=======
  findDiscordChannel(ircChannel) {
    const discordChannelName = this.invertedMapping[ircChannel.toLowerCase()];
>>>>>>> fe37ec48
    if (discordChannelName) {
      // #channel -> channel before retrieving and select only text channels:
      const discordChannel = discordChannelName.startsWith('#') ? this.discord.channels
        .filter(c => c.type === 'text')
        .find('name', discordChannelName.slice(1)) : this.discord.channels.get(discordChannelName);

      if (!discordChannel) {
        logger.info('Tried to send a message to a channel the bot isn\'t in: ',
          discordChannelName);
        return null;
      }
<<<<<<< HEAD
      if (this.webhooks[discordChannelName]) {
        this.webhooks[discordChannelName].client.sendMessage(
          text,
          {
            username: author,
            text,
            avatarURL: this.getDiscordAvatar(author)
          }).catch(logger.error);
        return;
      }
=======
      return discordChannel;
    }
    return null;
  }
>>>>>>> fe37ec48

  sendToDiscord(author, channel, text) {
    const discordChannel = this.findDiscordChannel(channel);
    if (!discordChannel) return;

    // Convert text formatting (bold, italics, underscore)
    const withFormat = formatFromIRCToDiscord(text);

    const withMentions = withFormat.replace(/@[^\s]+\b/g, (match) => {
      const search = match.substring(1);
      const guild = discordChannel.guild;
      const nickUser = guild.members.find('nickname', search);
      if (nickUser) {
        return nickUser;
      }

      const user = this.discord.users.find('username', search);
      if (user) {
        return user;
      }

      const role = guild.roles.find('name', search);
      if (role && role.mentionable) {
        return role;
      }

      return match;
    });

    const patternMap = {
      author,
      text: withFormat,
      withMentions,
      discordChannel: `#${discordChannel.name}`,
      ircChannel: channel
    };

    // Add bold formatting:
    // Use custom formatting from config / default formatting with bold author
    const withAuthor = Bot.substitutePattern(this.formatDiscord, patternMap);
    logger.debug('Sending message to Discord', withAuthor, channel, '->', `#${discordChannel.name}`);
    discordChannel.sendMessage(withAuthor);
  }

  /* Sends a message to Discord exactly as it appears */
  sendExactToDiscord(channel, text) {
    const discordChannel = this.findDiscordChannel(channel);
    if (!discordChannel) return;

    logger.debug('Sending special message to Discord', text, channel, '->', `#${discordChannel.name}`);
    discordChannel.sendMessage(text);
  }
}

export default Bot;<|MERGE_RESOLUTION|>--- conflicted
+++ resolved
@@ -303,7 +303,6 @@
     }
   }
 
-<<<<<<< HEAD
   getDiscordAvatar(nick) {
     const user = this.discord.guilds.first().members.find(
       member => member.user.username.toLowerCase() === nick.toLowerCase()
@@ -314,12 +313,8 @@
     return null;
   }
 
-  sendToDiscord(author, channel, text) {
-    const discordChannelName = this.invertedMapping[channel.toLowerCase()];
-=======
   findDiscordChannel(ircChannel) {
     const discordChannelName = this.invertedMapping[ircChannel.toLowerCase()];
->>>>>>> fe37ec48
     if (discordChannelName) {
       // #channel -> channel before retrieving and select only text channels:
       const discordChannel = discordChannelName.startsWith('#') ? this.discord.channels
@@ -327,31 +322,28 @@
         .find('name', discordChannelName.slice(1)) : this.discord.channels.get(discordChannelName);
 
       if (!discordChannel) {
-        logger.info('Tried to send a message to a channel the bot isn\'t in: ',
-          discordChannelName);
         return null;
       }
-<<<<<<< HEAD
-      if (this.webhooks[discordChannelName]) {
-        this.webhooks[discordChannelName].client.sendMessage(
-          text,
-          {
-            username: author,
-            text,
-            avatarURL: this.getDiscordAvatar(author)
-          }).catch(logger.error);
-        return;
-      }
-=======
       return discordChannel;
     }
     return null;
   }
->>>>>>> fe37ec48
+
+  findWebhook(ircChannel) {
+    const discordChannelName = this.invertedMapping[ircChannel.toLowerCase()];
+    if (discordChannelName) {
+      const webhook = this.webhooks[discordChannelName];
+      if (webhook) {
+        return webhook;
+      }
+    }
+    logger.info('Tried to send a message to a channel the bot isn\'t in or without webhook attached: ',
+      discordChannelName);
+    return null;
+  }
 
   sendToDiscord(author, channel, text) {
     const discordChannel = this.findDiscordChannel(channel);
-    if (!discordChannel) return;
 
     // Convert text formatting (bold, italics, underscore)
     const withFormat = formatFromIRCToDiscord(text);
@@ -389,6 +381,19 @@
     // Use custom formatting from config / default formatting with bold author
     const withAuthor = Bot.substitutePattern(this.formatDiscord, patternMap);
     logger.debug('Sending message to Discord', withAuthor, channel, '->', `#${discordChannel.name}`);
+    if (!discordChannel) {
+      const webhook = this.findWebhook(channel);
+      if (webhook) {
+        webhook.client.sendMessage(
+          withAuthor,
+          {
+            username: author,
+            text,
+            avatarURL: this.getDiscordAvatar(author)
+          }).catch(logger.error);
+      }
+      return;
+    }
     discordChannel.sendMessage(withAuthor);
   }
 
